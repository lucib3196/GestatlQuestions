import { MathJaxContext } from "better-react-mathjax";
import QuestionProvider from "./context/QuestionFilterContext";
import QuestionSettingsProvider from "./context/GeneralSettingsContext";
import RunningQuestionProvider from "./context/QuestionSelectionContext";
import { AuthProvider } from "./context/AuthContext";
import { QuestionDBProvider } from "./context/QuestionContext";
import NavBar from "./components/NavBar/NavBar";
import { ToastContainer } from "react-toastify";
import LogsProvider from "./context/CodeLogsContext";
import QuestionSelectionProvider from "./context/QuestionSelectionContext";
<<<<<<< HEAD

=======
import { LecturePage } from "./pages/LecturePage";
>>>>>>> 9c8f8b14
const config = {
  loader: { load: ["[tex]/ams"] },
  tex: {
    inlineMath: [["$", "$"]],
    displayMath: [["$$", "$$"]],
  },
};

function App() {
  return (
    <AuthProvider>
      <QuestionSelectionProvider>
        <QuestionDBProvider>
          <MathJaxContext version={3} config={config}>
            <QuestionProvider>
              <QuestionSettingsProvider>
                <RunningQuestionProvider>
                  <LogsProvider>
                    {/* Main Content */}
                    <NavBar />
                    <ToastContainer />
<<<<<<< HEAD
   
                   
=======
                    <LecturePage />
>>>>>>> 9c8f8b14
                    {/* <LegacyQuestion /> */}
                    {/* End of Main Content */}
                  </LogsProvider>
                </RunningQuestionProvider>
              </QuestionSettingsProvider>
            </QuestionProvider>
          </MathJaxContext>
        </QuestionDBProvider>
      </QuestionSelectionProvider>
    </AuthProvider>
  );
}

export default App;<|MERGE_RESOLUTION|>--- conflicted
+++ resolved
@@ -8,11 +8,7 @@
 import { ToastContainer } from "react-toastify";
 import LogsProvider from "./context/CodeLogsContext";
 import QuestionSelectionProvider from "./context/QuestionSelectionContext";
-<<<<<<< HEAD
-
-=======
 import { LecturePage } from "./pages/LecturePage";
->>>>>>> 9c8f8b14
 const config = {
   loader: { load: ["[tex]/ams"] },
   tex: {
@@ -34,12 +30,7 @@
                     {/* Main Content */}
                     <NavBar />
                     <ToastContainer />
-<<<<<<< HEAD
-   
-                   
-=======
                     <LecturePage />
->>>>>>> 9c8f8b14
                     {/* <LegacyQuestion /> */}
                     {/* End of Main Content */}
                   </LogsProvider>
